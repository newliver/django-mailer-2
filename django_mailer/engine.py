--- conflicted
+++ resolved
@@ -177,14 +177,8 @@
                          (to_address,
                           message.subject.encode("utf-8")))
             opened_connection = smtp_connection.open()
-<<<<<<< HEAD
-            smtp_connection.connection.sendmail(message.from_address,
-                [message.to_address], smart_str(message.encoded_message))
-=======
-            smtp_connection.connection.sendmail(from_address,
-                                                [to_address],
-                                                message.encoded_message)
->>>>>>> bb66bb59
+            smtp_connection.connection.sendmail(from_address, [to_address],
+                smart_str(message.encoded_message))
             queued_message.delete()
             result = constants.RESULT_SENT
         except (SocketError, smtplib.SMTPSenderRefused,
